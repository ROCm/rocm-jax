--- conflicted
+++ resolved
@@ -70,17 +70,9 @@
           docker run --rm --device=/dev/kfd --device=/dev/dri --group-add video \
             "ghcr.io/rocm/jax-ubu22.rocm${ROCM_VERSION//.}:${GITHUB_SHA}" \
             rocm-smi -a || true
-<<<<<<< HEAD
-      - name: Download wheel artifacts
-        uses: actions/download-artifact@v4
-        with:
-          name: plugin_wheels_r${{ matrix.rocm-version }}
-          path: ./wheelhouse
       - name: list files in the wheelhouse
         run: |
           ls -alth ./wheelhouse || true
-=======
->>>>>>> 454326a9
       - name: Run tests
         env:
           GPU_COUNT: "8"
