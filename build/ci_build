#!/usr/bin/env python3

# Copyright 2024 The JAX Authors.
# Copyright 2025 Advanced Micro Devices, Inc
#
# Licensed under the Apache License, Version 2.0 (the "License");
# you may not use this file except in compliance with the License.
# You may obtain a copy of the License at
#
#     https://www.apache.org/licenses/LICENSE-2.0
#
# Unless required by applicable law or agreed to in writing, software
# distributed under the License is distributed on an "AS IS" BASIS,
# WITHOUT WARRANTIES OR CONDITIONS OF ANY KIND, either express or implied.
# See the License for the specific language governing permissions and
# limitations under the License.


import argparse
import os
from pathlib import Path
import subprocess
import sys
import tempfile
import glob
import zipfile
import json
import re


def _get_labels(image_name):
    out = subprocess.check_output(
        ["docker", "inspect", "--format", "{{json .Config.Labels}}", image_name]
    )
    labels = json.loads(out)
    return labels


def _get_commit_info_from_wheel():
    """Extract commit hashes from commit_info.py inside a jax_rocm*_plugin wheel."""

    wheel_file = glob.glob("wheelhouse/*jax_rocm*_plugin*.whl")[0]

    with zipfile.ZipFile(wheel_file, "r") as whl:
        commit_info_file = next(
            f for f in whl.namelist() if f.endswith("commit_info.py")
        )
        commit_content = whl.read(commit_info_file).decode("utf-8")

    # Matches variable assignments with their hexadecimal commit value
    # xla_commit = "abc123def"
    pattern = re.compile(r'(\w+)\s*=\s*[\'"]([0-9a-fA-F]+)[\'"]')
    commits = dict(pattern.findall(commit_content))

    return {
        "xla_commit": commits["xla_commit"],
        "jax_commit": commits["jax_commit"],
        "rocm_jax_commit": commits["rocm_jax_commit"],
    }


def dist_wheels(
    rocm_version,
    python_versions,
    xla_source_dir,
    rocm_build_job="",
    rocm_build_num="",
    therock_path=None,
    compiler="gcc",
):
    jax_plugin_dir = "jax_rocm_plugin"

    cmd = [
        "python3",
        "build/rocm/ci_build",
        "--rocm-version=%s" % rocm_version,
        "--python-versions=%s" % ",".join(python_versions),
        "--rocm-build-job=%s" % rocm_build_job,
        "--rocm-build-num=%s" % rocm_build_num,
        "--therock-path=%s" % therock_path,
        "--compiler=%s" % compiler,
    ]

    if xla_source_dir:
        xla_path = os.path.abspath(xla_source_dir)
        cmd.append("--xla-source-dir=%s" % xla_path)

    cmd.append("dist_wheels")
    subprocess.check_call(cmd, cwd=jax_plugin_dir)


def _fetch_jax_metadata(xla_path):
    cmd = ["git", "rev-parse", "HEAD"]
    jax_commit = subprocess.check_output(cmd)
    xla_commit = b""

    if xla_path:
        try:
            xla_commit = subprocess.check_output(cmd, cwd=xla_path)
        except Exception as ex:
            LOG.warning("Exception while retrieving xla_commit: %s" % ex)

    cmd = ["python3", "setup.py", "-V"]
    env = dict(os.environ)
    env["JAX_RELEASE"] = "1"

    jax_version = subprocess.check_output(cmd, env=env)

    return {
        "jax_version": jax_version.decode("utf8").strip(),
        "jax_commit": jax_commit.decode("utf8").strip(),
        "xla_commit": xla_commit.decode("utf8").strip(),
    }


def build_dockers(
    rocm_version: str,
    python_versions: str,
    rocm_build_job="",
    rocm_build_num="",
    therock_path=None,
    tag_base=None,
    docker_filters=None,
):
    commit_info = _get_commit_info_from_wheel()
    dockerfiles = []
    docker_dir = "docker"
    for f in os.listdir(docker_dir):
        if f.startswith("Dockerfile"):
            path = os.path.join(docker_dir, f)

            if docker_filters:
                for substr in docker_filters:
                    if substr in f:
                        dockerfiles.append(path)

            else:
                dockerfiles.append(path)

    rocm_ver_tag = "rocm%s" % "".join(rocm_version.split("."))
    plugin_namespace = rocm_version[0]
    if plugin_namespace == "6":
        plugin_namespace = "60"

    for dockerfile in dockerfiles:
        _, tag_suffix = dockerfile.split(".", 1)
        if tag_base:
            tag = "%s.%s.%s" % (tag_base, tag_suffix, rocm_ver_tag)
        else:
            tag = "%s.%s" % (tag_suffix, rocm_ver_tag)

        print("Building dockerfile=%r to tag=%r" % (dockerfile, tag))

        cmd = [
            "docker",
            "build",
            "-f",
            dockerfile,
            "--build-arg=ROCM_VERSION=%s" % rocm_version,
            "--build-arg=ROCM_BUILD_JOB=%s" % rocm_build_job,
            "--build-arg=ROCM_BUILD_NUM=%s" % rocm_build_num,
<<<<<<< HEAD
            "--build-arg=XLA_COMMIT=%s" % commit_info["xla_commit"],
            "--build-arg=JAX_COMMIT=%s" % commit_info["jax_commit"],
            "--build-arg=ROCM_JAX_COMMIT=%s" % commit_info["rocm_jax_commit"],
=======
            "--build-arg=PLUGIN_NAMESPACE=%s" % plugin_namespace,
>>>>>>> 57b35c02
            "--tag=%s" % tag,
        ]

        if therock_path and Path(therock_path).exists():
            cmd.append("--build-arg=THEROCK_PATH=/tmp/therock/")
            cmd.append("--build-context=therock=%s" % therock_path)
        else:
            if therock_path:
                cmd.append("--build-arg=THEROCK_PATH=%s" % therock_path)
            print(tempfile.tempdir)
            temp_path = Path(tempfile.mkdtemp()) / "therock"
            temp_path.mkdir(exist_ok=True)
            cmd.append("--build-context=therock=%s" % temp_path)

        # context dir
        cmd.append(".")

        subprocess.check_call(cmd)


def test(image_name, test_cmd=None):
    """Run unit tests like CI would inside a JAX image."""

    labels = _get_labels(image_name)

    print("ROCm JAX Build Information")
    if "com.amdgpu.rocm_jax_commit" in labels:
        print(f"rocm/rocm-jax commit hash: {labels['com.amdgpu.rocm_jax_commit']}")
    if "com.amdgpu.jax_commit" in labels:
        print(f"rocm/jax commit hash: {labels['com.amdgpu.jax_commit']}")
    if "com.amdgpu.xla_commit" in labels:
        print(f"rocm/xla commit hash: {labels['com.amdgpu.xla_commit']}")

    if not test_cmd:
        test_cmd = "python jax_rocm_plugin/build/rocm/run_single_gpu.py -c && python jax_rocm_plugin/build/rocm/run_multi_gpu.py"

    gpu_args = [
        "--device=/dev/kfd",
        "--device=/dev/dri",
        "--group-add",
        "video",
        "--cap-add=SYS_PTRACE",
        "--security-opt",
        "seccomp=unconfined",
        "--shm-size",
        "16G",
    ]

    cmd = [
        "docker",
        "run",
        "--rm",
    ]

    if os.isatty(sys.stdout.fileno()):
        cmd.append("-it")

    # NOTE(mrodden): we need jax source dir for the unit test code only,
    # JAX and jaxlib are already installed from wheels
    mounts = [
        "-v",
        os.path.abspath(".") + ":/rocm-jax",
    ]

    cmd.extend(mounts)
    cmd.extend(gpu_args)

    container_cmd = "cd /rocm-jax && %s" % test_cmd

    cmd.append(image_name)
    cmd.extend(
        [
            "bash",
            "-c",
            container_cmd,
        ]
    )

    subprocess.check_call(cmd)


def parse_args():
    p = argparse.ArgumentParser()
    p.add_argument(
        "--base-docker",
        default="",
        help="Argument to override base docker in dockerfile",
    )

    p.add_argument(
        "--python-versions",
        type=lambda x: x.split(","),
        default="3.12",
        help="Comma separated list of CPython versions to build wheels for",
    )

    p.add_argument(
        "--rocm-version",
        default="7.1.0",
        help="ROCm version used for building wheels, testing, and installing into Docker image",
    )

    p.add_argument(
        "--rocm-build-job",
        default="",
        help="ROCm build job for development ROCm builds. Requires --rocm-build-num to also be set. Is mutually exclusive with --therock-path.",
    )

    p.add_argument(
        "--rocm-build-num",
        default="",
        help="ROCm build number for development ROCm builds. Requires --rocm-build-job to also be set. Is mutually exclusive with --therock-path.",
    )

    p.add_argument(
        "--therock-path",
        default="",
        help="URL to download a tarball of TheRock, or a local directory name pointing to a tarball or directory containing TheRock. This argument is mutually exclusive with --rocm-build-job and --rocm-build-num.",
    )

    p.add_argument(
        "--xla-source-dir",
        help="Path to XLA source to use during jaxlib build, instead of builtin XLA",
    )

    p.add_argument(
        "--compiler",
        choices=["gcc", "clang"],
        default="clang",
        help="Compiler backend to use when compiling jax/jaxlib",
    )

    subp = p.add_subparsers(dest="action", required=True)

    dwp = subp.add_parser("dist_wheels")

    dtestp = subp.add_parser("test_docker")
    dtestp.add_argument("--docker-build-only", action="store_true")
    dtestp.add_argument(
        "--jax-version",
        default="latest",
        help="JAX version that will be install via pip in test image.",
    )

    bdp = subp.add_parser("build_dockers")
    bdp.add_argument(
        "--filter",
        "-f",
        type=str,
        help="Comma separated strings to filter Dockerfiles to build. Substring match",
        default="",
    )

    testp = subp.add_parser("test")
    testp.add_argument(
        "--test-cmd", help="Command which will be run inside the test container"
    )
    testp.add_argument("image_name")

    args = p.parse_args()

    # Make sure that the user hasn't tried to set both --therock-path and either --rocm-build-job or --rocm-build-num
    if args.therock_path and (args.rocm_build_job or args.rocm_build_num):
        p.error(
            "You cannot set both --therock-path and --rocm-build-job/--rocm-build-num."
        )

    # Make sure that the user has set both a build job and build number if trying to get ROCm from the mainline build
    if (args.rocm_build_job and not args.rocm_build_num) or (
        args.rocm_build_num and not args.rocm_build_job
    ):
        p.error("You must set both --rocm-build-num and --rocm-build-job, not just one")

    return args


def main():
    args = parse_args()

    if args.action == "dist_wheels":

        dist_wheels(
            rocm_version=args.rocm_version,
            python_versions=args.python_versions,
            xla_source_dir=args.xla_source_dir,
            rocm_build_job=args.rocm_build_job,
            rocm_build_num=args.rocm_build_num,
            therock_path=args.therock_path,
            compiler=args.compiler,
        )

    if args.action == "build_dockers":
        filters = args.filter.split(",")

        build_dockers(
            rocm_version=args.rocm_version,
            python_versions=args.python_versions,
            rocm_build_job=args.rocm_build_job,
            rocm_build_num=args.rocm_build_num,
            therock_path=args.therock_path,
            docker_filters=filters,
        )

    elif args.action == "test_docker":
        image_name = "rocm/jax-test"

        if not os.path.exists("./jax"):
            print(
                "Integration tests require a local 'jax' repo for jax test code.",
                file=sys.stderr,
            )
            sys.exit(-1)

        build_test_docker(
            args.rocm_version,
            args.python_versions[0],
            rocm_build_job=args.rocm_build_job,
            rocm_build_num=args.rocm_build_num,
            tag=image_name,
            jax_version=args.jax_version,
        )

        if args.docker_build_only:
            return

    elif args.action == "test":
        test(args.image_name, args.test_cmd)


if __name__ == "__main__":
    main()<|MERGE_RESOLUTION|>--- conflicted
+++ resolved
@@ -159,13 +159,11 @@
             "--build-arg=ROCM_VERSION=%s" % rocm_version,
             "--build-arg=ROCM_BUILD_JOB=%s" % rocm_build_job,
             "--build-arg=ROCM_BUILD_NUM=%s" % rocm_build_num,
-<<<<<<< HEAD
             "--build-arg=XLA_COMMIT=%s" % commit_info["xla_commit"],
             "--build-arg=JAX_COMMIT=%s" % commit_info["jax_commit"],
             "--build-arg=ROCM_JAX_COMMIT=%s" % commit_info["rocm_jax_commit"],
-=======
             "--build-arg=PLUGIN_NAMESPACE=%s" % plugin_namespace,
->>>>>>> 57b35c02
+
             "--tag=%s" % tag,
         ]
 
