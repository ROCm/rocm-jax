#!/bin/bash

PYTHON_BINARY=python3.11

# shellcheck disable=SC2034
CYAN="\033[36;01m"
GREEN="\033[32;01m"
RED="\033[31;01m"
OFF="\033[0m"

info() {
  echo -e " ${GREEN}*${OFF} $*" >&2
}

error() {
  echo -e " ${RED} ERROR${OFF}: $*" >&2
}

die() {
  [ -n "$1" ] && error "$*"
  exit 1
}

# Set timezone up front (pick your zone)
ln -fs /usr/share/zoneinfo/UTC /etc/localtime
# or: export TZ=UTC

# Install tzdata without prompting
TZ=UTC DEBIAN_FRONTEND=noninteractive apt-get install -y tzdata
dpkg-reconfigure --frontend noninteractive tzdata

# Default values
rocm_version="7.2.0"
rocm_build_number="16864"
rocm_job_name="compute-rocm-dkms-no-npi-hipclang"

# Parse named command-line arguments
while [[ "$#" -gt 0 ]]; do
    case $1 in
        --rocm_version) rocm_version="$2"; shift ;;
        --rocm_build_number) rocm_build_number="$2"; shift ;;
        --rocm_job_name) rocm_job_name="$2"; shift ;;
        *) error "Unknown parameter passed: $1"; exit 1 ;;
    esac
    shift
done

install_python_v311() {
  PY_VERSION=3.11.13

  # System packages needed to compile Python and installed bzip2, sqlite3 packages
  apt-get update && \
  DEBIAN_FRONTEND=noninteractive apt-get install -y --no-install-recommends \
      build-essential            \
      wget curl ca-certificates  \
      libssl-dev zlib1g-dev      \
      libreadline-dev libffi-dev \
      sqlite3 libsqlite3-dev     \
      libbz2-dev liblzma-dev     \
      libncursesw5-dev xz-utils  \
      tk-dev uuid-dev            \
      && apt-get clean && rm -rf /var/lib/apt/lists/*

  # Download and unpack python-v3.11
  pushd . \
  && mkdir -p /tmp && cd /tmp && wget https://www.python.org/ftp/python/${PY_VERSION}/Python-${PY_VERSION}.tgz \
  && tar -xzf Python-${PY_VERSION}.tgz \
  && rm Python-${PY_VERSION}.tgz \
  && cd /tmp/Python-${PY_VERSION} && ./configure --enable-optimizations --with-lto \
  && make -j"$(nproc)" && make install && ln -s -f /usr/local/bin/python3 /usr/local/bin/python \
  && popd

  # checking the assumption that $PYTHON_BINARY was indeed installed
  hash -r 2>/dev/null # to refresh binaries cache
  PYTHON_BINARY_PATH=$(which "$PYTHON_BINARY")
  if [[ -z "$PYTHON_BINARY_PATH" || ! -f "$PYTHON_BINARY_PATH" ]]; then
    die "Should have installed $PYTHON_BINARY, but can't find the expected executable: $PYTHON_BINARY_PATH"
  fi
}

install_clang_packages() {
  apt-get install -y \
    software-properties-common \
    gnupg

  # from instructions at https://apt.llvm.org/
  [[ -e llvm.sh ]] || wget https://apt.llvm.org/llvm.sh || die "error downloading LLVM install script"
  chmod +x llvm.sh || die
  bash llvm.sh 18 || die "error installing clang-18"
}

install_clang_from_source() {
  [[ -e /usr/lib/llvm-18/bin/clang ]] && return

  set -e
  
  mkdir -p /tmp/llvm-project
  
  [[ -e /tmp/llvm-project/README.md ]] || wget -O - https://github.com/llvm/llvm-project/archive/refs/tags/llvmorg-18.1.8.tar.gz | tar -xz -C /tmp/llvm-project --strip-components 1
  
  mkdir -p /tmp/llvm-project/build
  pushd /tmp/llvm-project/build
  
  cmake -DLLVM_ENABLE_PROJECTS='clang;lld' -DCMAKE_BUILD_TYPE=Release -DCMAKE_INSTALL_PREFIX=/usr/lib/llvm-18/ ../llvm
  
  make -j"$(nproc)" && make -j"$(nproc)" install && rm -rf /tmp/llvm-project

  popd
  set +e
}


if [ -n "$ROCM_JAX_DIR" ]; then
  info "ROCM_JAX_DIR is ${ROCM_JAX_DIR}"
  cd "${ROCM_JAX_DIR}"
fi

PYTHON_BINARY_PATH=$(which "$PYTHON_BINARY")
if [[ ! -z "$PYTHON_BINARY_PATH" && -f "$PYTHON_BINARY_PATH" ]]; then
  info "$PYTHON_BINARY is found. Skipping installation."
else
  info "$PYTHON_BINARY is not installed. Proceeding with installation..."
  install_python_v311 || die "error while installing $PYTHON_BINARY"
fi

# install system deps
apt-get update
apt-get install -y \
  wget \
  curl \
  vim \
  build-essential \
  make \
  patchelf \
<<<<<<< HEAD
=======
  python3-venv \
>>>>>>> 1d120605
  lsb-release \
  cmake \
  yamllint \
  shellcheck \
  git || die "error installing dependencies"
# install a clang
install_clang_packages || die "error while installing clang"

# install ROCm (if needed)
# extract the major version
major_version=$(echo "$rocm_version" | cut -d. -f1)

# check if ROCm is installed using rocminfo or fallback to checking /opt/rocm
if command -v rocminfo &> /dev/null; then
  info "ROCm is already installed (found via rocminfo). Skipping installation."
elif [[ -d "/opt/rocm" ]]; then
  info "ROCm directory found at /opt/rocm. Assuming ROCm is installed. Skipping installation."
else
  info "ROCm is not installed. Proceeding with installation..."

  # if major version is >= 7, then build number and name must be provided
  if [ "$major_version" -ge 7 ]; then
    if [[ -z "$rocm_build_number" || -z "$rocm_job_name" ]]; then
      info "ERROR: For ROCm version >= 7.x, both --rocm_build_number and --rocm_job_name must be provided."
      exit 1
    fi
  fi

  info "Installing ROCm version: $rocm_version"
  
  # run get_rocm.py with appropriate arguments based on major version.
  if [ "$major_version" -ge 7 ]; then
    info "Running get_rocm.py with rocm_version $rocm_version, build number $rocm_build_number and build name $rocm_job_name"
    "$PYTHON_BINARY_PATH" build/tools/get_rocm.py --rocm-version "$rocm_version"  --job-name "$rocm_job_name" --build-num "$rocm_build_number"|| die "error while installing rocm"
  else
    info "Running get_rocm.py with version $rocm_version only..."
    "$PYTHON_BINARY_PATH" build/tools/get_rocm.py --rocm-version "$rocm_version" || die "error while installing rocm"
  fi
fi

VENV_PATH=$(realpath "./.venv")
[[ -d "$VENV_PATH" ]] && die "Virtual environment directory $VENV_PATH already exists. Please remove it first."

# set up a python virtualenv to install jax python packages into
info "Setting up python virtualenv at $VENV_PATH"
"$PYTHON_BINARY_PATH" -m venv "$VENV_PATH"

ACTIVATE_SCRIPT="source_venv.sh"
ACTIVATE_SCRIPT_PATH=$(realpath "./$ACTIVATE_SCRIPT")

# creating a convinience script to activate a proper venv for further use.
# This script needs to be sourced outside of this file to use proper combination of python and packages.
# Otherwise we might routinely use system python.
echo "#!/bin/bash
source \"$VENV_PATH/bin/activate\"
" > "$ACTIVATE_SCRIPT_PATH"
chmod +x "$ACTIVATE_SCRIPT_PATH"

info "Entering virtualenv"
# shellcheck disable=SC1090
source "$ACTIVATE_SCRIPT_PATH"
# now we're free to use just 'python'

python -m pip install --upgrade pip

# Install Python linting tools
python -m pip install \
  black \
  pylint

# Install deps (jax and jaxlib)
python -m pip install -r \
  build/requirements.txt

info "=============================================================================="
info "ATTENTION! You MUST ALWAYS run 'source $ACTIVATE_SCRIPT' to activate the python"
info "environment at '$VENV_PATH' and to use a proper combination of python and packages."
info "(you don't need to run it for the terminal session you get after this script completion)"
info "Failing to 'source $ACTIVATE_SCRIPT' could lead to using system python instead of the $PYTHON_BINARY."
info "=============================================================================="

if [ -n "$_IS_ENTRYPOINT" ]; then
  # run CMD from docker
  if [ -n "$1" ]; then
    # shellcheck disable=SC2048
    $*
  else
    bash
  fi
else # if is run not from docker entry point, just spawn a child terminal to retain venv setting
  # otherwise a user will forget about sourcing the venv with 100% certainty
  bash
fi

# vim: sw=2 sts=2 ts=2 et<|MERGE_RESOLUTION|>--- conflicted
+++ resolved
@@ -132,10 +132,6 @@
   build-essential \
   make \
   patchelf \
-<<<<<<< HEAD
-=======
-  python3-venv \
->>>>>>> 1d120605
   lsb-release \
   cmake \
   yamllint \
