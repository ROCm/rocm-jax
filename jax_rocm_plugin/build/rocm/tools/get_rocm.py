#!/usr/bin/env python3

# Copyright 2024 The JAX Authors.
# Copyright 2025 Mathew Odden <mathewrodden@gmail.com>
#
# Licensed under the Apache License, Version 2.0 (the "License");
# you may not use this file except in compliance with the License.
# You may obtain a copy of the License at
#
#     https://www.apache.org/licenses/LICENSE-2.0
#
# Unless required by applicable law or agreed to in writing, software
# distributed under the License is distributed on an "AS IS" BASIS,
# WITHOUT WARRANTIES OR CONDITIONS OF ANY KIND, either express or implied.
# See the License for the specific language governing permissions and
# limitations under the License.

# NOTE(mrodden): This file is part of the ROCm build scripts, and
# needs be compatible with Python 3.6. Please do not include these
# in any "upgrade" scripts

"""Script for installing ROCm from various places"""

import argparse
import json
import logging
import os
import sys
import subprocess
import urllib.request


# pylint: disable=unspecified-encoding
LOG = logging.getLogger(__name__)


class RocmInstallException(Exception):
    """Exceptions thrown when trying to install ROCm"""


def latest_rocm():
    """
    Retrieve and return a version of the newest release from repo.radeon.com

    Returns a string of the form X.Y.Z
    """
    with urllib.request.urlopen(
        "https://api.github.com/repos/rocm/rocm/releases/latest"
    ) as rocm_releases:
        dat = rocm_releases.read()
        rd = json.loads(dat)
        _, ver_str = rd["tag_name"].split("-")
        return ver_str


def os_release_meta():
    """Read /etc/os-release metadata and return as key-value pairs."""
    try:
        with open("/etc/os-release") as rel_file:
            os_rel = rel_file.read()

            kvs = {}
            for line in os_rel.split("\n"):
                if line.strip():
                    k, v = line.strip().split("=", 1)
                    v = v.strip('"')
                    kvs[k] = v
            return kvs
    except OSError:
        return None


# pylint: disable=useless-object-inheritance
class System(object):
    """
    Class to abstract the package manager and other
    OS dependent operations.
    """

    def __init__(self, pkgbin, rocm_package_list):
        self.pkgbin = pkgbin
        self.rocm_package_list = rocm_package_list

    def install_packages(self, package_specs):
        """Install packages from a list of specifications, i.e. ['wget'. 'cowsay>6.0']"""
        cmd = [
            self.pkgbin,
            "install",
            "-y",
        ]
        cmd.extend(package_specs)

        env = dict(os.environ)
        if self.pkgbin == "apt":
            env["DEBIAN_FRONTEND"] = "noninteractive"

        LOG.info("Running %r", cmd)
        subprocess.check_call(cmd, env=env)

    def install_rocm(self):
        """Install ROCm from this System's package list"""
        self.install_packages(self.rocm_package_list)


UBUNTU = System(
    pkgbin="apt",
    rocm_package_list=[
        "rocm-dev",
        "rocm-libs",
    ],
)


RHEL8 = System(
    pkgbin="dnf",
    rocm_package_list=[
        "rocm-dev",
        "rocm-ml-sdk",
        "miopen-hip ",
        "miopen-hip-devel",
        "rocblas",
        "rocblas-devel",
        "rocsolver-devel",
        "rocrand-devel",
        "rocfft-devel",
        "hipfft-devel",
        "hipblas-devel",
        "rocprim-devel",
        "hipcub-devel",
        "rccl-devel",
        "hipsparse-devel",
        "hipsolver-devel",
    ],
)


def parse_version(version_str):
    """
    Parse a ROCm version string into a Version type.

    >>> print(parse_version("1.2.3"))
    ... Version(major=1, minor=2, rev=3)
    """
    if isinstance(version_str, str):
        parts = version_str.split(".")
        rv = type("Version", (), {})()
        rv.major = int(parts[0].strip())
        rv.minor = int(parts[1].strip())
        rv.rev = None

        if len(parts) > 2:
            rv.rev = int(parts[2].strip())

    else:
        rv = version_str

    return rv


def get_system():
    """
    Factory function for System instances.

    Returns a System object for the current host OS type.
    """
    md = os_release_meta()

    if md["ID"] == "ubuntu":
        return UBUNTU

    if md["ID"] in ["almalinux", "rhel", "fedora", "centos"]:
        if md["PLATFORM_ID"] == "platform:el8":
            return RHEL8

    raise RocmInstallException("No system for %r" % md)


def _setup_internal_repo(system, rocm_version, job_name, build_num):
    """Set up repos for getting internal ROCm builds"""
    # wget is required by amdgpu-repo
    system.install_packages(["wget"])

    install_amdgpu_installer_internal(rocm_version)

<<<<<<< HEAD
=======
    amdgpu_build = None
    with urllib.request.urlopen(
        "http://rocm-ci.amd.com/job/%s/%s/artifact/amdgpu_kernel_info.txt"
        % (job_name, build_num)
    ) as kernel_info:
        amdgpu_build = kernel_info.read().decode("utf8").strip()

>>>>>>> 0555f1f9
    cmd = [
        "amdgpu-repo",
        "--rocm-build=%s/%s" % (job_name, build_num),
    ]
    LOG.info("Running %r", cmd)
    subprocess.check_call(cmd)

    cmd = [
        "amdgpu-install",
        "--no-dkms",
        "--usecase=rocm",
        "-y",
    ]

    env = dict(os.environ)
    if system.pkgbin == "apt":
        env["DEBIAN_FRONTEND"] = "noninteractive"

    LOG.info("Running %r", cmd)
    subprocess.check_call(cmd, env=env)


def install_rocm(rocm_version, job_name=None, build_num=None):
    """Download and install the requested version of ROCm."""

    s = get_system()

    if job_name and build_num:
        _setup_internal_repo(s, rocm_version, job_name, build_num)
    else:
        if s == RHEL8:
            setup_repos_el8(rocm_version)
        elif s == UBUNTU:
            setup_repos_ubuntu(rocm_version)
        else:
            raise RocmInstallException("Platform not supported")

    s.install_rocm()


def install_amdgpu_installer_internal(rocm_version):
    """
    Download and install the "amdgpu-installer" package from internal builds
    on the current system.
    """
    md = os_release_meta()
    url, fn = _build_installer_url(rocm_version, md)

    try:
        # download installer
        LOG.info("Downloading from %s", url)
        urllib.request.urlretrieve(url, filename=fn)

        system = get_system()

        cmd = [system.pkgbin, "install", "-y", "./%s" % fn]
        subprocess.check_call(cmd)
    finally:
        try:
            os.remove(fn)
        except FileNotFoundError:
            pass


def _build_installer_url(rocm_version, metadata):
    """Build the URL to the amdgpu installer for your ROCm version and OS"""
    md = metadata

    rv = parse_version(rocm_version)

    base_url = "https://artifactory-cdn.amd.com/artifactory/list"

    if md["ID"] == "ubuntu":
        fmt = "amdgpu-install-internal_%(rocm_major)s.%(rocm_minor)s-%(os_version)s-1_all.deb"
        package_name = fmt % {
            "rocm_major": rv.major,
            "rocm_minor": rv.minor,
            "os_version": md["VERSION_ID"],
        }

        url = "%s/amdgpu-deb/%s" % (base_url, package_name)
    elif md.get("PLATFORM_ID") == "platform:el8":
        fmt = "amdgpu-install-internal-%(rocm_major)s.%(rocm_minor)s_%(os_version)s-1.noarch.rpm"
        package_name = fmt % {
            "rocm_major": rv.major,
            "rocm_minor": rv.minor,
            "os_version": "8",
        }

        url = "%s/amdgpu-rpm/rhel/%s" % (base_url, package_name)
    else:
        raise RocmInstallException("Platform not supported: %r" % md)

    return url, package_name


APT_RADEON_PIN_CONTENT = """
Package: *
Pin: release o=repo.radeon.com
Pin-Priority: 600
"""


def setup_repos_ubuntu(rocm_version_str):
    """Configure an apt sources list entry for ROCm."""

    rv = parse_version(rocm_version_str)

    # if X.Y.0 -> repo url version should be X.Y
    if rv.rev == 0:
        rocm_version_str = "%d.%d" % (rv.major, rv.minor)

    # update indexes before prereq install, for fresh docker images
    subprocess.check_call(["apt-get", "update"])

    s = get_system()
    s.install_packages(["wget", "sudo", "gnupg"])

    md = os_release_meta()
    codename = md["VERSION_CODENAME"]

    keyadd = "wget -qO - https://repo.radeon.com/rocm/rocm.gpg.key | sudo apt-key add -"
    subprocess.check_call(keyadd, shell=True)

    with open("/etc/apt/sources.list.d/rocm.list", "w") as fd:
        fd.write(
            ("deb [arch=amd64] " "https://repo.radeon.com/rocm/apt/%s %s main\n")
            % (rocm_version_str, codename)
        )

    # on ubuntu 22 or greater, debian community rocm packages
    # conflict with repo.radeon.com packages
    with open("/etc/apt/preferences.d/rocm-pin-600", "w") as fd:
        fd.write(APT_RADEON_PIN_CONTENT)

    # update indexes after new repo install
    subprocess.check_call(["apt-get", "update"])


def setup_repos_el8(rocm_version_str):
    """Configure a yum repo entry for ROCm."""

    rv = parse_version(rocm_version_str)

    # if X.Y.0 -> repo url version should be X.Y
    if rv.rev == 0:
        rocm_version_str = "%d.%d" % (rv.major, rv.minor)

    with open("/etc/yum.repos.d/rocm.repo", "w") as rfd:
        rfd.write(
            """
[ROCm]
name=ROCm
baseurl=http://repo.radeon.com/rocm/rhel8/%s/main
enabled=1
gpgcheck=1
gpgkey=https://repo.radeon.com/rocm/rocm.gpg.key
"""
            % rocm_version_str
        )

  
def parse_args():
    """Parse command-line arguments"""
    p = argparse.ArgumentParser()
    p.add_argument("--rocm-version", help="ROCm version to install", default="latest")
    p.add_argument("--job-name", default=None)
    p.add_argument("--build-num", default=None)
    return p.parse_args()


def main():
    """Installs ROCm at /opt/rocm on your system"""
    args = parse_args()
    if args.rocm_version == "latest":
        try:
            rocm_version = latest_rocm()
            print("Latest ROCm release: %s" % rocm_version)
        # pylint: disable=W0718
        except Exception:
            print(
                "Latest ROCm lookup failed. Please use '--rocm-version' to specify a "
                "version instead.",
                file=sys.stderr,
            )
            sys.exit(-1)
    else:
        rocm_version = args.rocm_version

    install_rocm(rocm_version, job_name=args.job_name, build_num=args.build_num)


if __name__ == "__main__":
    logging.basicConfig(level=logging.INFO)
    main()<|MERGE_RESOLUTION|>--- conflicted
+++ resolved
@@ -182,16 +182,6 @@
 
     install_amdgpu_installer_internal(rocm_version)
 
-<<<<<<< HEAD
-=======
-    amdgpu_build = None
-    with urllib.request.urlopen(
-        "http://rocm-ci.amd.com/job/%s/%s/artifact/amdgpu_kernel_info.txt"
-        % (job_name, build_num)
-    ) as kernel_info:
-        amdgpu_build = kernel_info.read().decode("utf8").strip()
-
->>>>>>> 0555f1f9
     cmd = [
         "amdgpu-repo",
         "--rocm-build=%s/%s" % (job_name, build_num),
